--- conflicted
+++ resolved
@@ -40,19 +40,10 @@
 
 /// @dev The hash of the meta data expected to be passed to `FlowCommon`'s
 /// constructor.
-<<<<<<< HEAD
 bytes32 constant CALLER_META_HASH = bytes32(0x95db2b42853e072a46b00f0f346105d52ae5d292ddbc4db40e92351a29441717);
 
 /// @title FlowERC721
 /// See `IFlowERC721V4` for documentation.
-contract FlowERC721 is ICloneableV2, IFlowERC721V4, FlowCommon, ERC721, Ownable {
-=======
-bytes32 constant CALLER_META_HASH = bytes32(0x362442d187946e7b1f1362d8e700f93cc4d48c90d21937a270db76cda8a5210c);
-
-/// @title FlowERC721
-/// See `IFlowERC721V4` for documentation.
-contract FlowERC721 is IFlowERC721V4, FlowCommon, ERC721 {
->>>>>>> 0a8dd4af
     using LibUint256Matrix for uint256[];
     using LibUint256Array for uint256[];
     using LibStackSentinel for Pointer;
